--- conflicted
+++ resolved
@@ -6,7 +6,7 @@
 
 ## 1. High-Level Overview
 
-The Attention Oracle is a **Verifiable Distribution Protocol**. Off-chain aggregators measure and aggregate signals (events, interactions, metrics) and publish Merkle roots on-chain. Users then claim tokens (CCM) or on-chain reputation (Passports) trustlessly.
+The Attention Oracle is a **Verifiable Distribution Protocol**. Off-chain aggregators measure attention (views, chats, interactions) and publish Merkle roots on-chain. Users then make verifiable on-chain claims against these published commitments; no trusted third party is required to validate claim inclusion or settlement.
 
 ### Canonical Flow (Production)
 
@@ -33,7 +33,7 @@
 ]`
 - **Subject ID:**
   - Derived from a human-readable channel identifier.
-  - On-chain: `keccak256("channel:" || channel.to_lowercase_ascii())`.
+  - On-chain: `keccak256("channel:" || channel.to_ascii_lowercase())`.
 - **Why:** Lets users claim from recent epochs even as new epochs are published, without a new account per epoch.
 
 ### 🛂 PassportRegistry (Identity)
@@ -44,7 +44,7 @@
   user_hash,
 ]`
 - **Fields:** `owner`, `user_hash`, `tier`, `score`, `epoch_count`, `weighted_presence`, `badges`, `tree`, `leaf_hash`, `updated_at`, `bump`.
-- **Usage:** Read by `transfer_hook` to apply tier-based fee multipliers.
+- **Usage:** Read by `transfer_hook` to apply creator-tier multipliers.
 
 ### ⚙️ ProtocolState
 
@@ -57,7 +57,7 @@
 ### 💸 FeeConfig
 
 - **Purpose:** Controls transfer-fee behavior and tier multipliers.
-- **Fields:** `basis_points`, `max_fee`, `drip_threshold`, `treasury_fee_bps`, `entity_fee_bps`, `tier_multipliers: [u32; 6]`, `bump`.
+- **Fields:** `basis_points`, `max_fee`, `drip_threshold`, `treasury_fee_bps`, `creator_fee_bps`, `tier_multipliers: [u32; 6]`, `bump`.
 - **Tier Multipliers:** Fixed-point with denominator 10_000 (4 decimals), mapping passport tiers to fee multipliers.
 
 ---
@@ -105,15 +105,15 @@
 
 - **Role:** Dynamic fee allocation based on passport tier. Registered as a Token-2022 transfer hook.
 - **Behavior:**
-  - Computes base treasury + entity fee BPS for a given transfer amount.
+  - Computes base treasury + creator BPS for a given transfer amount.
   - Scans `remaining_accounts` for a `PassportRegistry` matching the transfer owner.
-  - Applies tier multiplier (0.0–1.0 in fixed point) to compute entity fee share.
+  - Applies tier multiplier (0.0–1.0 in fixed point) to compute creator share.
   - Emits `TransferFeeEvent` (no direct token movement; Token-2022 handles withheld fees).
 
 ### Passports (`mint_passport_open`, `upgrade_passport_open`, etc.)
 
 - Mint, upgrade, reissue, and revoke on-chain reputation tied to `user_hash`.
-- Used by transfer hooks and off-chain systems as a durable measure of entity participation and trust.
+- Used by transfer hooks and off-chain systems as a durable measure of fandom/engagement.
 
 ---
 
@@ -142,11 +142,8 @@
 
 ---
 
-## 5. Solana Kit / Frontend Integration
-
-<<<<<<< HEAD
-### Subject ID Derivation (TypeScript)
-=======
+## 5. Frontend Integration
+
 ### Subject ID Derivation
 
 The protocol derives a deterministic `subject_id` from a human-readable channel identifier using Keccak-256:
@@ -160,7 +157,6 @@
 ```
 
 **Client-side (TypeScript - Web3.js v1):**
->>>>>>> b0842af0
 
 ```ts
 import { keccak_256 } from "@noble/hashes/sha3";
@@ -170,26 +166,16 @@
   "GnGzNdsQMxMpJfMeqnkGPsvHm8kwaDidiKjNU2dCVZop"
 );
 
-<<<<<<< HEAD
-export const getSubjectId = (channel: string): PublicKey => {
-=======
 export function getSubjectId(channel: string): PublicKey {
->>>>>>> b0842af0
   const lower = channel.toLowerCase();
   const preimage = Buffer.from(`channel:${lower}`);
-  const hash = keccak_256(preimage); // 32 bytes
+  const hash = keccak_256(preimage); // Returns 32-byte Uint8Array
   return new PublicKey(hash);
-};
-
-export const getChannelStatePda = (
+}
+
+export function getChannelStatePda(
   mint: PublicKey,
   channel: string
-<<<<<<< HEAD
-): PublicKey => {
-  const subjectId = getSubjectId(channel);
-  return PublicKey.findProgramAddressSync(
-    [Buffer.from("channel_state"), mint.toBuffer(), subjectId.toBuffer()],
-=======
 ): [PublicKey, number] {
   const subjectId = getSubjectId(channel);
   return PublicKey.findProgramAddressSync(
@@ -198,21 +184,17 @@
       mint.toBuffer(),
       subjectId.toBuffer()
     ],
->>>>>>> b0842af0
     PROGRAM_ID
-  )[0];
-};
-```
-
-<<<<<<< HEAD
-=======
+  );
+}
+```
+
 **Integration Notes:**
 - Channel identifiers are normalized to ASCII lowercase before hashing
 - The hash output (32 bytes) is directly used as a Solana public key
 - PDA seeds: `["channel_state", mint_pubkey, subject_id]`
 - See `VERIFY.md` for reproducible builds and IDL extraction
 
->>>>>>> b0842af0
 ### Project Layout (example)
 
 ```text
@@ -246,12 +228,9 @@
 
 # Verifier environment (e.g., GitHub Actions runner):
 # Compare on-chain program with this source using Anchor's verifier
-anchor verify GnGzNdsQMxMpJfMeqnkGPsvHm8kwaDidiKjNU2dCVZop --current-dir
-```
-
-<<<<<<< HEAD
-A successful verification indicates the bytecode on-chain is compiled from this exact source, which is what explorers and auditors rely on when marking a program as "Verified".
-=======
+anchor verify GnGzNdsQMxMpJfMeqnkGPsvHm8kwaDidiKjNU2dCVZop --current-dir .
+```
+
 A successful verification indicates the bytecode on-chain is compiled from this exact source, which is what explorers and auditors rely on when marking a program as "Verified".
 
 ---
@@ -313,5 +292,4 @@
 - Default transfer fee: `DEFAULT_TRANSFER_FEE_BASIS_POINTS = 10` (0.10%), capped by `MAX_FEE_BASIS_POINTS = 1000` (10%).
 - Tier multipliers (fixed‑point denominator 10_000): `[0, 2000, 4000, 6000, 8000, 10000]`. Tier 0 default = 0% (no verified passport).
 
-Note: CI/artifact paths in examples assume repo root. Workflows may copy artifacts to `dist/` for releases; adjust paths accordingly.
->>>>>>> b0842af0
+Note: CI/artifact paths in examples assume repo root. Workflows may copy artifacts to `dist/` for releases; adjust paths accordingly.